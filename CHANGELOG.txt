Changelog for "Apache xml-security" <http://santuario.apache.org/>

<<<<<<< HEAD
New in v2.0.0-SNAPSHOT:
=======
New in v1.5.3:
    Fixed SANTUARIO-344 - XMLSignature keeps file-handle on xml-file.
    Fixed SANTUARIO-345 - Support Signature 1.1 KeyInfo Extensions: DEREncodedKeyValue, KeyInfoReference, X509Digest.
    Fixed SANTUARIO-342 - NullPointer in javax.xml.crypto.KeySelectorException.printStackTrace
    Fixed SANTUARIO-336 - Multiple race conditions in the ResolverDirectHttp implementation
    Fixed SANTUARIO-335 - Remove use of X509Certificate getSubjectDN + getIssuerDN.
    Fixed SANTUARIO-334 - UnsyncByteArrayOutputStream hangs on messages larger 512 MB.
>>>>>>> 8a40edc2

New in v1.5.2:
    Fixed SANTUARIO-313 - Javadocs warnings.
    Fixed SANTUARIO-309 - Default XMLCipher canonicalizer may decrypt element to the wrong namespace.
    Fixed SANTUARIO-308 - Canonicalizer error when encrypting multiple elements.
    Fixed SANTUARIO-310 - Implement KeyResolvers for PrivateKeys and SecretKeys.
    Fixed SANTUARIO-305 - No way to register internal key resolvers in DECRYPT_MODE.
    Fixed SANTUARIO-306 - KeySelectors loop
    Fixed SANTUARIO-304 - No way to distinguish DataReference from a KeyReference when iterating a ReferenceList
    Fixed SANTUARIO-302 - Need API to martial an independent ReferenceList.
    Fixed SANTUARIO-301 - Missing KeyInfo element when encrypting multiple elements.

New in v1.5.1:
    Fixed SANTUARIO-300 - decryption/encryption optimization.
    Fixed SANTUARIO-296 - XMLSignatureInput fails with an IOException if constructed on a BufferedInputStream
    Fixed SANTUARIO-298 - Xalan is still a required dependency
    Fixed SANTUARIO-299 - StringIndexOutOfBoundsException is thrown during reference verification (if URI = "#")
    Fixed SANTUARIO-297 - Exceptions should use a JDK exception cause mechanism

New in v1.5.0:
    Fixed SANTUARIO-295: XMLDSig XPathFilter2Transform bug involving intersect filter
    Fixed SANTUARIO-282: RSA-OAEP key transport is limited to SHA-1 digests.
    Fixed SANTUARIO-293: Support XML Encryption 1.1 Key Wrapping test-cases.
    Fixed SANTUARIO-292: Add the ability to access the dereferenced Elements after signature validation in the non-JSR-105 API.
    Fixed SANTUARIO-290: Add a secure validation switch for signature processing
    Fixed SANTUARIO-255: Port JSR 105 code to JDK 1.5.
    Fixed SANTUARIO-288: Add support for GCM algorithms via a third-party Crypto provider.
    Fixed SANTUARIO-287: Rename org.jcp package in the 1.5 release.
    Fixed SANTUARIO-284: ElementProxy#getTextFromChildElement() doesn't get all of the text if the element contains an entity like &amp;
    Fixed SANTUARIO-273: xml:base attribute not processed correctly in C14N11 canonicalization.
    Fixed SANTUARIO-260: Review logging
    Fixed SANTUARIO-257: Use JUnit4 for testing
    Fixed SANTUARIO-256: Port non-JSR 105 code to use JDK 1.5.
    Fixed SANTUARIO-269: Register default algorithms/implementations dynamically.
    Fixed SANTUARIO-283: JSR105 does not retain namespace definitions on Object element when unmarshalling
    Fixed SANTUARIO-254: Rework org.apache.xml.security.utils.resolver.ResourceResolver.
    Fixed SANTUARIO-248: Add support for ECDSA signature with SHA-2 message digests + enhancements in ASN.1 to XMLDSIG converter (and viceversa)

New in v.1.4.6
    Fixed SANTUARIO-284: ElementProxy#getTextFromChildElement() doesn't get all of the text if the element contains an entity like &amp;
    Fixed SANTUARIO-283: JSR105 does not retain namespace definitions on Object element when unmarshalling
    Fixed SANTUARIO-281: Invalid signature value when using XMLSignature in two EJB modules on AS
    Fixed SANTUARIO-102: Private keys must be instance of RSAPrivate or have PKCS#8 encoding
    Fixed SANTUARIO-273: xml:base attribute not processed correctly in C14N11 canonicalization.

New in v1.4.5
    Fixed SANTUARIO-250: VerifyMerlinsExamplesFifteen/TwentyThree.java samples should ignore signature-enveloping-hmac-sha1-40.xml
    Fixed SANTUARIO-191: xml:id attributes are not correctly handled when using c14n11.
    Fixed SANTUARIO-266: c14n11 produces different signatures using version 1.4.3 and 1.4.4.
    Fixed SANTUARIO-253: org.apache.xml.security.utils.resolver.ResourceResolver is not thread safe.
    Fixed SANTUARIO-263: Canonicalizer can't handle dynamical created DOM correctly. Thanks to Martin Koegler.
    Fixed SANTUARIO-262: Invalid use of String.getBytes(). Thanks to Martin Koegler.

New in v1.4.4
    Fixed Bug 50248: Concurrency problem on incomplete Init.init() calls. Thanks to Oliver Moehrke.
    Fixed Bug 50215: test_jsr105 target appears to fail certain tests because of changes to W3C xml-stylesheet spec

New in v1.4.4-SNAPSHOT
    Fixed Bug 50122: JSR 105 TransformService classloading issue
    Fixed Bug 40897: String comparisons using '==' causes validation errors with some parsers.
    Fixed Bug 50050: UnsyncByteArrayOutputStream throws ArrayIndexOutOfBoundsException if array length > internal buffer expansion size.
    Fixed Bug 50036: IdResolver Java API extension. Thanks to Stefan Vladov.
    Fixed Bug 49493: Cannot resolve PrivateKeys used in Key Transport algorithms. Thanks to Clement Pellerin.
    Fixed Bug 49577: DOMSubTreeData allows for only one iteration over referenced data.
    Fixed Bug 49692: Xmlsec 1.4.3 not compatible with xmlbeans 2.4.0.
    Fixed Bug 49629: Some changes to the build system.
    Fixed Bug 49483: KeyResolver.registerAtStart() leads to ClassCastException. Thanks to Clement Pellerin.
    Fixed Bug 49458: StorageResolver always exhausted after first use. Thanks to Clement Pellerin.
    Fixed Bug 49456: StorageResolver.next() gives ClassCastException. Thanks to Clement Pellerin.
    Fixed Bug 49450: KeyStoreResolver always exhausted after first use. Thanks to Clement Pellerin.
    Fixed Bug 49447: KeyStoreResolver iterator returns null for symmetric keys. Thanks to Clement Pellerin.
    Fixed Bug 48368: Digest Value of References inside Manifest - calculation order problem
    Fixed Bug 47779: ConcurrentModificationException in XMLUtils.  
    Fixed Bug 47761: xmlns:xml namespace improperly emitted during excl c14n. Thanks to Scott Cantor.
    Fixed Bug 36526: Out of memory error when signing or verifying big files. Thanks to Agnes Juhasz.
    Fixed Bug 47784: ClassNotFoundException when init the xml security in OSGi plateform
    Fixed Bug 47762: contextChild parameter of Transform.getInstance may be null 
New in v1.4.3
    Fixed Bug 47526: XML signature HMAC truncation authentication bypass
    Fixed Bug 47525: Fix checkstyle problems with source and tests.
    Fixed Bug 42239: ECDSA signature value interopability patch.
    Fixed Bug 45744: XPath transform and xml-stylesheet.
    Fixed Bug 42986: The </#document> node inserted at the end of SOAPEnvelope.
    Fixed Bug 47029: Unnecessary namespace declarations on EncryptedData children.
    Fixed Bug 44335: Can't validate after invalid validation.
    Fixed Bug 47260: Improve Java unit testing.
    Fixed Bug 47265: Some website updates.
    Fixed Bug 45388: We need a POM file added to the Maven repository.
    Fixed Bug 47483: Remove JDK 1.5 API dependencies
    Fixed bug 47057: Downgrade signature verification logging from "info". Thanks to Colm O hEigeartaigh.
    Fixed bug 42061: Method to disable XMLUtils.addReturnToElement (reopened): changed Base64 code to ignore line breaks, if enabled. Thanks to Colm O hEigeartaigh.
    Fixed bug 47097: Reusing XMLSignature for signing and verifying fails on same thread. Thanks to Bruno Harbulot.
    Fixed bug 46732: Failed to add more than one child element to EncryptionMethod.
    Fixed bug 46101: org.apache.xml.security.utils.IdResolver is not thread safe
    Fixed bug 45961: verify with own canonicalization method. Thanks to Anton Kosyakov.
    Fixed bug 45475: XMLSignature::getKeyInfo method modifies document
    Fixed bug 45811: Fix XMLSec 1.4.2 problems reported by findbugs
    Fixed bug 45706: Transform.register class loading and recursive instantiation problems
    Fixed bug 45664: Some calls should be wrapped in AccessController.doPrivileged
    Fixed bug 45634: Restore XMLUtils.createDSctx method.
    Fixed bug 45095: log4j.properties in xmlsec sources and builds has side
effects in production environment. Thanks to Joachim Rousseau.

New in v1.4.2rc1
    Fixed bug 44999: DOMException is thrown at XMLSignature creation. Thanks to Giedrius Noreikis.
    Fixed bug 44863: Improved logging in signature handling. Thanks to Wally Dennis.
    Fixed bug 44956: Concurrent creation of a XMLSignature instance produces an ArrayIndexOutOfBoundsException. Thanks to Giedrius Noreikis
    Fixed bug 44991: Concurrent invocation of KeyInfo.getX509Certificate() occasionally fails. Thanks to Giedrius Noreikis
    
New in v1.4.2beta2
    Fixed bug 44810: Add support for more XMLDSig algorithms listed in RFC 4051
    Fixed bug 44617: Regression when processing XPath transform (additional fix)
New in v1.4.2beta1
    Fixed bug 44629: Switch order of XML Signature validation steps
    Fixed bug 44617: Regression when processing XPath transform
    Fixed bug 44586: XMLX509IssuerSerial.getIssuerName incorrectly escapes '#' in hex values
    Fixed rfe 42653: Add support for C14N 1.1 to Java implementation. Thanks
	to Sean Mullan.
    Fixed bug 44205: XMLX509Certificate.getX509Certificate() results in certificate parsing error. Thanks to Vishal Mahajan.
    Fixed Bug 44177: when using xslt transformation there is problem with xalan newline. Thanks to Matej Spiller.
    Small refactor for ElementProxy to get rid of the state, it was an old 
        vestige that where taking space and obfuscating the code.
    Fixed bug 40897: String comparisons using '==' causes validation errors 
        with some parsers. Thanks Vishal Mahajan
    Fixed bug 43056: Library does not allow specify provider for private key 
	operations. Thanks to Alon Bar-Lev.
    Fixed bug 44102: XMLCipher loadEncryptedKey error. Thanks to Butler.
    Fixed bug 43239: "No installed provider supports this key" when checking a 
	RSA signature against a DSA key before RSA key. Thanks to Matthias
	Germann.
    Fixed bug 42597: Unnecessary namespace declarations on Signature children
	Thanks to Brent Putnam.
    Fixed bug 42061: Method to disable XMLUtils.addReturnToElement. Thanks to
	Michael McIntosh.
    Fixed bug 42865: Problem with empty BaseURI in ResolverLocalFilesystem.
	Thanks to Frank Cornelis.
    Fixed bug 43230: Inclusive C14n doesn't always handle xml:space & xml:lang 
	attributes correctly
    Fixed bug 38668: Add XMLCipher.encryptData method that takes serialized 
	data as parameter. Thanks to Vladimir Ionescu.
    Fixed bug 42886: Error when removing encrypted content in 1.4.1. Thanks to
	Julien Taupin and Daniele Gagliardi.
    Fixed bug 42820: ClassLoader issue causing NoSuchAlgorithmException loading 
	Provider Implementation. Thanks to James Washington.
New in 1.4.1
    Fixed bug 42239: ECDSA signature value interoperability patch. Thanks to Wolfgang Glas for fix.

New in v1.4.1beta1
    Fixed bug 41892: XML Security 1.4.0 does not build with IBM's JDK
    Fixed bug 41927: Cannot canonicalize with XSLT transform. Thanks to
Lijun Liao for fix.
    Fixed bug 41805: Resolution of SAML 1.x ID attributes, incorrect namespace. Thanks to
	Brent Putman for fix.
    Fixed bug 41474: two text nodes with the value '\n' in succession within
        <ds:SignedInfo> and <ds:X509IssuerSerial>. Thanks to Lijun Liao for fix.
    Fixed bug 41510: org.apache.xml.security.keys.content.KeyValue.getPublicKey() 
        returns null for DSA key. Thanks to Stepan Hrbacek for fix.
    Fixed bug 41569: Cannot specify dynamically a specific JCE Provider with 
        the DSA Signature. Thanks to Julien Pasquier for fix.
    Fixed bug 41573: XMLCipher StackOverflowError. Thanks to Marek Jablonski 
        for fix.
    Fixed bug 41462: Xml canonization - UTF-8 encoding issue in Xml security 1.4.0 Thanks to Karol Rewera.    
    Fixed bug 41520: Cannot generate signatures with the same key but different algorithms in sucession. Thanks to Lijun Liao
New in 1.4
	Fixed bug 40896
	
New in 1.4RC4
	Fixed bug 40880
	
New in 1.4RC3
	Fixed bug 40796
	
New in 1.4RC2a
    Fixed bug 40783

New in 1.4RC2
	Fixed bug 40512. Made TransformSPI backward compatible. Now it is possible 
		to use implementations for the >1.3 versions paying the performance hit
		of the old implementation.
    Fix a small & unneeded java 1.4 dependecy.
    KeyResolver & ResourceResolver can work like <1.3 mode when used with old implementations.

New in 1.4RC1	
	Fixed bug 40290.
	Fixed bug 40298.
	Fixed bug 40360. Changed a little  the way the IdResolver works when 
	    Document.getElementById fails.
	Fixed bug 40404.

New in v1.4beta2
    Optimization in c14n in node-sets.
	Optimization for the xml:* inheritance in inclusive  c14n.
	Added ECDSA signature thanks Markus Lindner 
	Optimization in RetrievelMethod handling. Don't reparse the bytes into a DOM tree if not needed thanks David Garcia.
	Fixed bug 40215: Base64 is not working in EBCDIC platform. Thanks to
	     acastro.dit@aeat.es for fix.
	Big optimizations in XPath2 transformation.
	Fixed bug 40245 in XPATH2 transformation(only in development version)
	Fixed bug no resolver for X509Data with just a X509Certificate.	
	Optimization in Base64 to do simple transformation from String to  byte[]

New in v1.4beta1
    Fixed bug 40032. Fixed BUG 40031 Fixed bug when the prefix digital signature uri is not null.
	Changes in the NodeFilter API in order to let the transformations
         do some optimizations take into account the c14n order.
	Optimization in signature transformation in node-sets(xpath, xpath2), 20-40% speed-up.	    
	
New in v1.4beta0
	Fixed bug 38668: Add XMLCipher.encryptData method that takes 
			 serialized data as parameter (mullan)
	Fixed bug 39273: JSR 105 DOMCryptoContext.setIdAttributeNS not working 
			 when validating signatures (mullan)
	Fixed bug 38405: ElementProxy.length() is not working (Java) (mullan)
	Fixed bug 37708: Different behaviour with NodeSet and RootNode with 
			 InclusiveNamespaces (mullan)
	Fixed bug 37456: Signing throws an exception if custom resource 
			 resolver is registered (mullan)
        Fixed bug 38655
	Fixed bug 38444.
	Fixed bug 38605.
	Fixed bug 39200(API CHANGE)
		Refactored the way keyresolver works instead of calling canResolve/resolveX only resolveX is used  
		and if it returns null it means it cannot resolve.
	Minor Optimizations. 
		Lazy fields initialization, initialize with null and create the object only when needed
		Registered Class reorder, in several parts the library contains a list of workers
			that are asked if it can solve a problem. Now the one that said yes is move to the front
			wishing that the next time it also hits.
	API Change: Make Transform & TransformSpi reusable between threads.	
		remove setTransform(Transform t) method in TransformSpi and pass 
		the Transform object in enginePerformTransfor methods.
	Fixed bug 39685: bugs reported by findbugs (mullan)
	Added support for SHA256 & SHA512 DigestMethods to JSR 105. (mullan)
	Fix JSR 105 unmarshaling bug: now recognizes PGPData. (mullan)
	Optimization to not create instances of Signature or MessageDigest objects, but mantain one for thread. 
		Also don't change the key if it was already used. (raul)
		
New in v1.3
	Init-Don't fail if a transformation don't have all of its dependecies.
		Remove XPath initialization from Init and do only when xpath is needed.
    Resolv-Removed the use of xpath expressions to search the elements to sign/verify, now use only plain DOM searching.
	Resolvers-Remove wantsOctectStream wantsNodeSet and his returns pair they are not used, right now and some are incorrect.	
	Remove the Use of xalan or xerces class URI
	Removed the expandSystemId
	Changed from Vector<String> to List<Class>, so we don't need to use classForName everytime and used it just the first time.
	Removed PRNG,HexDump,Version, X509CertificateValidator
	Added an unsync buffer outputstream.
	Changed Symbol table to a more efficient and simple structure
	Fixed bug 34743 , Submitted by: Lee Coomber <lee.at.lshift.net>
	Minor speedups in b64, Halved the table lookups.
	Reduce Object creation during c14n, from one to level to one per c14n.
	Change all Vector to List(ArrayList), we don't need synchronization safety.
	*Refactor the way we handle c14n of nodesets:
	    Before this patch every transformation creates a set with the nodes that should
	    be outputed. Every set is obtaining visiting the whole dom tree every time,
	    and then do it other time at c14n time. So it does <number of transformations>+1
	    visitings, very slow and memory costly.
	    Now every transformation just return a NodeFilter that tells if the node is included or not.
	    So only one visiting is done.
	Unified http://www.w3.org/2002/06/xmldsig-filter2 and http://www.w3.org/2002/04/xmldsig-filter2 transformation implementations.
	Removed http://www.nue.et-inf.uni-siegen.de/~geuer-pollmann/#xpathFilter transformation
	Canonicalization tree travesing is not recursive. it gives better memory handling and performance.
	Fixed bug 33936, Submited by: Raymond Wong <rwong.at.ariba.com>
	Fixed bug 35919, Submited by: Luda <ludab.at.lanl.gov>
	out of the box j2se 1.5 ready(no adding xalan in the classpath or endorsed if no
	   xpath transformation is needed)
	

New in v1.2.1
 * Fix the memory leak when using xpath or using ResourceResolver and not hitting 
  	  getElementByIdUsingDOM() [http://issues.apache.org/bugzilla/show_bug.cgi?id=32836]
 * Fix the bug with using XPath2Filter and inclusive c14n
 * Fix the bug arrouse in reusing Canonicalizers
 * Fix base64transformation bug [http://issues.apache.org/bugzilla/show_bug.cgi?id=33393 ]
 * Fix the XMLsignatureInput reset() bug.
 * Clean unused jar (xmlParserAPI.jar,etc) and check and stored new versions.
 * generated the dist jar with version (i.e. xmlsec-1.2.1.jar instead of plain xmlsec.jar)
 * Clean unused build*.xml files.


##############################################################################
# New in v1.0.3                                                   24. May 2002
##############################################################################

IMPORTANT:

 - The different classes do not call Init.init() any longer. This must be done 
   by YOU in your application. If you miss that, you'll get many 
   AlgorithmNotRegistered exceptions...

--------------------------------

Summary:
 
 - The software is faster. Especially canonicalization is between 
   factor 5--80 faster than the old one.
 
 - Some deprecated methods in the Canonicalizer are deleted.
 
 - We support Exclusive Canonicalization
 
 - We support the XPath Filter version 2.0 Draft.

--------------------------------

Optimizations and speed-up

 - canonicalization
   - inclusive c14n is now faster (factor between 5 and 80)
 - transforms
   - enveloped-signature is now faster (no XPath ops any more)
   - base64 is now faster (no XPath ops any more)
   - c14n is now faster (due to faster c14n algo)

--------------------------------

Signature package:

 - The XMLSignatureInput which is used for passing node sets and octet 
   streams into transforms and which is also the result of transforms
   uses a java.util.Set now instead of a NodeList for the internal
   representation of xpath node sets. This allows easier queries in the
   form: Is node N part of the node set. 
   
   The implication is that you can also pass a Set which contains the nodes
   to be canonicalized to the Canonicalizers using
   public byte[] canonicalizeXPathNodeSet(Set xpathNodeSet)

--------------------------------

Canonicalizer:

 - A bug (well, my understanding of c14n) is corrected regarding the
   canonicalization of node sets. That bug related to the xml:* 
   attributes. See xmldsig mailing list archive @ w3.org for details.

 - removed are the methods

   - public byte[] canonicalize(Node node)
   - public byte[] canonicalizeDocument(Document doc)
   - public byte[] canonicalizeSingleNode(Node rootNode)

     replaced by public byte[] canonicalizeSubtree(Node node)

   - public byte[] canonicalize(NodeList xpathNodeSet)

     replaced by public byte[] canonicalizeXPathNodeSet(NodeList xpathNodeSet)
   
   - public void setXPath(Object xpath)
   - public Object getXPath()
   - public String getXPathString()
   - public void setXPathNodeSet(NodeList nodeList)
   
     These are no longer in use. If you want to c14nize an xpath 
     node set, select it using CachedXPathAPI and then apply 
     canonicalizeXPathNodeSet to the node set. 
   
   - public void setRemoveNSAttrs(boolean remove)
   - public boolean getRemoveNSAttrs() 
   
     The c14nizers do not add any attributes (namespaces or xml:*)
     to the document, so these method make no sense.
     
 - The Canonicalizer now supports "Exclusive XML Canonicalization 
   Version 1.0" <http://www.w3.org/Signature/Drafts/xml-exc-c14n>, Rev 1.58.
   
   For that reason, the c14n methods allow an additional String parameter 
   for passing the inclusive namespaces.
   
   public byte[] canonicalizeSubtree(Node node, 
                                     String inclusiveNamespaces)
   public byte[] canonicalizeXPathNodeSet(NodeList xpathNodeSet, 
                                          String inclusiveNamespaces)
   
   Such a string looks e.g. like this 
   
     String inclusiveNamespaces = "ds xenc ex #default";
     
   For more on exclusive c14n, see the spec. If you pass this parameter to the
   regular (inclusive) c14nizer, you'll get a 
   CanonicalizationException("c14n.Canonicalizer.UnsupportedOperation")
   
--------------------------------

Transforms:
   
 - The exclusive c14n is also supported by the transform framework. 
   The parameter for the inclusive namespaces is the class
   org.apache.xml.security.transforms.params.InclusiveNamespaces
   
   If you want to make a Transform like this, do that:
   
   Document doc = ...;
   Transforms transforms = new Transforms(doc);
   InclusiveNamespaces incNS = new InclusiveNamespaces(doc, "ns2");
   transforms.addTransform(Transforms.TRANSFORM_C14N_EXCL_OMIT_COMMENTS,
                           incNS.getElement());
                           
 - The XPathContainer for the XPath transform is now moved from the
   org.apache.xml.security.c14n.helper package to 
   org.apache.xml.security.transforms.params.XPathContainer

 - The enveloped-signature transform is faster now. We don't do costly
   XPath operations but 'simple' DOM ops.

 - Base64 is faster (no XPath ops).

 - The TransformXPath2Filter is now supported by the package. It can be used by
   using the identifier Transforms.TRANSFORM_XPATH2FILTER in conjuction with the 
   XPath2FilterContainer for passing parameters. To know what xfilter2 is, see
   http://www.w3.org/Signature/Drafts/xmldsig-xfilter2/ :

   Document doc = ...;
   Transforms transforms = new Transforms(doc);
   XPath2FilterContainer x2c = 
         // intersect
         XPath2FilterContainer.newInstanceIntersect(doc, "//a");
         // subtract
         XPath2FilterContainer.newInstanceSubtract(doc, "//a");
         // union
         XPath2FilterContainer.newInstanceUnion(doc, "//a");
   
   transforms.addTransform(Transforms.TRANSFORM_XPATH2FILTER,
                           x2c.getElement());
   
--------------------------------
  <|MERGE_RESOLUTION|>--- conflicted
+++ resolved
@@ -1,8 +1,5 @@
 Changelog for "Apache xml-security" <http://santuario.apache.org/>
 
-<<<<<<< HEAD
-New in v2.0.0-SNAPSHOT:
-=======
 New in v1.5.3:
     Fixed SANTUARIO-344 - XMLSignature keeps file-handle on xml-file.
     Fixed SANTUARIO-345 - Support Signature 1.1 KeyInfo Extensions: DEREncodedKeyValue, KeyInfoReference, X509Digest.
@@ -10,7 +7,6 @@
     Fixed SANTUARIO-336 - Multiple race conditions in the ResolverDirectHttp implementation
     Fixed SANTUARIO-335 - Remove use of X509Certificate getSubjectDN + getIssuerDN.
     Fixed SANTUARIO-334 - UnsyncByteArrayOutputStream hangs on messages larger 512 MB.
->>>>>>> 8a40edc2
 
 New in v1.5.2:
     Fixed SANTUARIO-313 - Javadocs warnings.
